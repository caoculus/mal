# Usage/help
all help:
	@echo
	@echo 'USAGE:'
	@echo
	@echo 'Rules/Targets:'
	@echo
	@echo 'make "IMPL"                       # build all steps of IMPL'
	@echo 'make "IMPL^STEP"                  # build STEP of IMPL'
	@echo
	@echo 'make "test"                       # test all implementations'
	@echo 'make "test^IMPL"                  # test all steps of IMPL'
	@echo 'make "test^STEP"                  # test STEP for all implementations'
	@echo 'make "test^IMPL^STEP"             # test STEP of IMPL'
	@echo
	@echo 'make "perf"                       # run microbenchmarks for all implementations'
	@echo 'make "perf^IMPL"                  # run microbenchmarks for IMPL'
	@echo
	@echo 'make "repl^IMPL"                  # run stepA of IMPL'
	@echo 'make "repl^IMPL^STEP"             # test STEP of IMPL'
	@echo
	@echo 'make "clean"                      # run 'make clean' for all implementations'
	@echo 'make "clean^IMPL"                 # run 'make clean' for IMPL'
	@echo
	@echo 'make "stats"                      # run 'make stats' for all implementations'
	@echo 'make "stats-lisp"                 # run 'make stats-lisp' for all implementations'
	@echo 'make "stats^IMPL"                 # run 'make stats' for IMPL'
	@echo 'make "stats-lisp^IMPL"            # run 'make stats-lisp' for IMPL'
	@echo
	@echo 'Options/Settings:'
	@echo
	@echo 'make MAL_IMPL=IMPL "test^mal..."  # use IMPL for self-host tests'
	@echo 'make REGRESS=1 "test..."          # test with previous step tests too'
	@echo 'make DOCKERIZE=1 ...              # to dockerize above rules/targets'
	@echo
	@echo 'Other:'
	@echo
	@echo 'make "docker-build^IMPL"          # build docker image for IMPL'
	@echo

#
# Command line settings
#

MAL_IMPL = js

PYTHON = python
USE_MATLAB =
# python, js, cpp, or neko are currently supported
HAXE_MODE = neko

# Extra options to pass to runtest.py
TEST_OPTS =

# Test with previous test files not just the test files for the
# current step. Step 0 and 1 tests are special and not included in
# later steps.
REGRESS =

DEFERRABLE=1
OPTIONAL=1

# Extra implementation specific options to pass to runtest.py
logo_TEST_OPTS = --start-timeout 60 --test-timeout 120
mal_TEST_OPTS = --start-timeout 60 --test-timeout 120
miniMAL_TEST_OPTS = --start-timeout 60 --test-timeout 120
plpgsql_TEST_OPTS = --start-timeout 60 --test-timeout 180
plsql_TEST_OPTS = --start-timeout 120 --test-timeout 120
perl6_TEST_OPTS = --test-timeout=60

DOCKERIZE=

# Run target/rule within docker image for the implementation
DOCKERIZE =

#
# Settings
#

IMPLS = ada awk bash c d chuck clojure coffee cpp crystal cs erlang elisp \
	elixir es6 factor forth fsharp go groovy guile haskell haxe \
	io java julia js kotlin logo lua make mal ocaml matlab miniMAL \
	nim objc objpascal perl perl6 php plpgsql plsql ps python r \
	racket rpython ruby rust scala swift swift3 tcl vb vhdl vimscript

step0 = step0_repl
step1 = step1_read_print
step2 = step2_eval
step3 = step3_env
step4 = step4_if_fn_do
step5 = step5_tco
step6 = step6_file
step7 = step7_quote
step8 = step8_macros
step9 = step9_try
stepA = stepA_mal

regress_step0 = step0
regress_step1 = step1
regress_step2 = step2
regress_step3 = $(regress_step2) step3
regress_step4 = $(regress_step3) step4
regress_step5 = $(regress_step4) step5
regress_step6 = $(regress_step5) step6
regress_step7 = $(regress_step6) step7
regress_step8 = $(regress_step7) step8
regress_step9 = $(regress_step8) step9
regress_stepA = $(regress_step9) stepA

test_EXCLUDES += test^bash^step5   # never completes at 10,000
test_EXCLUDES += test^logo^step5   # too slow for 10,000
test_EXCLUDES += test^make^step5   # no TCO capability (iteration or recursion)
test_EXCLUDES += test^mal^step5    # host impl dependent
test_EXCLUDES += test^matlab^step5 # never completes at 10,000
test_EXCLUDES += test^plpgsql^step5 # too slow for 10,000
test_EXCLUDES += test^plsql^step5  # too slow for 10,000

perf_EXCLUDES = mal  # TODO: fix this

dist_EXCLUDES += mal
# TODO: still need to implement dist
dist_EXCLUDES += guile io julia matlab swift

#
# Utility functions
#

haxe_STEP_TO_PROG_neko   = haxe/$($(1)).n
haxe_STEP_TO_PROG_python = haxe/$($(1)).py
haxe_STEP_TO_PROG_cpp    = haxe/cpp/$($(1))
haxe_STEP_TO_PROG_js     = haxe/$($(1)).js

opt_DEFERRABLE      = $(if $(strip $(DEFERRABLE)),$(if $(filter t true T True TRUE 1 y yes Yes YES,$(DEFERRABLE)),--deferrable,--no-deferrable),--no-deferrable)
opt_OPTIONAL        = $(if $(strip $(OPTIONAL)),$(if $(filter t true T True TRUE 1 y yes Yes YES,$(OPTIONAL)),--optional,--no-optional),--no-optional)

# Return list of test files for a given step. If REGRESS is set then
# test files will include step 2 tests through tests for the step
# being tested.
STEP_TEST_FILES = $(strip $(wildcard \
		    $(foreach s,$(if $(strip $(REGRESS)),$(regress_$(2)),$(2)),\
		      $(1)/tests/$($(s)).mal tests/$($(s)).mal)))

# Map of step (e.g. "step8") to executable file for that step
ada_STEP_TO_PROG =     ada/$($(1))
awk_STEP_TO_PROG =     awk/$($(1)).awk
bash_STEP_TO_PROG =    bash/$($(1)).sh
c_STEP_TO_PROG =       c/$($(1))
d_STEP_TO_PROG =       d/$($(1))
<<<<<<< HEAD
chuck_STEP_TO_PROG =   chuck/$($(1)).ck
clojure_STEP_TO_PROG = clojure/src/$($(1)).clj
=======
clojure_STEP_TO_PROG = clojure/target/$($(1)).jar
>>>>>>> a3a6f680
coffee_STEP_TO_PROG =  coffee/$($(1)).coffee
cpp_STEP_TO_PROG =     cpp/$($(1))
crystal_STEP_TO_PROG = crystal/$($(1))
cs_STEP_TO_PROG =      cs/$($(1)).exe
elisp_STEP_TO_PROG =   elisp/$($(1)).el
elixir_STEP_TO_PROG =  elixir/lib/mix/tasks/$($(1)).ex
erlang_STEP_TO_PROG =  erlang/$($(1))
es6_STEP_TO_PROG =     es6/build/$($(1)).js
factor_STEP_TO_PROG =  factor/$($(1))/$($(1)).factor
forth_STEP_TO_PROG =   forth/$($(1)).fs
fsharp_STEP_TO_PROG =  fsharp/$($(1)).exe
go_STEP_TO_PROG =      go/$($(1))
groovy_STEP_TO_PROG =  groovy/$($(1)).groovy
java_STEP_TO_PROG =    java/target/classes/mal/$($(1)).class
haskell_STEP_TO_PROG = haskell/$($(1))
haxe_STEP_TO_PROG =    $(haxe_STEP_TO_PROG_$(HAXE_MODE))
io_STEP_TO_PROG =      io/$($(1)).io
julia_STEP_TO_PROG =   julia/$($(1)).jl
js_STEP_TO_PROG =      js/$($(1)).js
kotlin_STEP_TO_PROG =  kotlin/$($(1)).jar
lua_STEP_TO_PROG =     lua/$($(1)).lua
make_STEP_TO_PROG =    make/$($(1)).mk
mal_STEP_TO_PROG =     mal/$($(1)).mal
ocaml_STEP_TO_PROG =   ocaml/$($(1))
matlab_STEP_TO_PROG =  matlab/$($(1)).m
miniMAL_STEP_TO_PROG = miniMAL/$($(1)).json
nim_STEP_TO_PROG =     nim/$($(1))
objc_STEP_TO_PROG =    objc/$($(1))
objpascal_STEP_TO_PROG = objpascal/$($(1))
perl_STEP_TO_PROG =    perl/$($(1)).pl
perl6_STEP_TO_PROG =   perl6/$($(1)).pl
php_STEP_TO_PROG =     php/$($(1)).php
plpgsql_STEP_TO_PROG = plpgsql/$($(1)).sql
plsql_STEP_TO_PROG =   plsql/$($(1)).sql
ps_STEP_TO_PROG =      ps/$($(1)).ps
python_STEP_TO_PROG =  python/$($(1)).py
r_STEP_TO_PROG =       r/$($(1)).r
racket_STEP_TO_PROG =  racket/$($(1)).rkt
rpython_STEP_TO_PROG = rpython/$($(1))
ruby_STEP_TO_PROG =    ruby/$($(1)).rb
rust_STEP_TO_PROG =    rust/target/release/$($(1))
scala_STEP_TO_PROG =   scala/target/scala-2.11/classes/$($(1)).class
swift_STEP_TO_PROG =   swift/$($(1))
swift3_STEP_TO_PROG =  swift3/$($(1))
tcl_STEP_TO_PROG =     tcl/$($(1)).tcl
vb_STEP_TO_PROG =      vb/$($(1)).exe
vhdl_STEP_TO_PROG =    vhdl/$($(1))
vimscript_STEP_TO_PROG = vimscript/$($(1)).vim
guile_STEP_TO_PROG =   guile/$($(1)).scm


# Needed some argument munging
COMMA = ,
noop =
SPACE = $(noop) $(noop)
export FACTOR_ROOTS := .

<<<<<<< HEAD
# Macro for running a step:
#   $(1): step (e.g. "stepA")
#   $(2): program for step (e.g. result of *_STEP_TO_PROG
#   $(3): program arguments
ada_RUNSTEP =     ../$(2) $(3)
awk_RUNSTEP =     awk -O -f ../$(2) $(3)
bash_RUNSTEP =    bash ../$(2) $(3)
c_RUNSTEP =       ../$(2) $(3)
d_RUNSTEP =       ../$(2) $(3)
chuck_RUNSTEP =   ./run_chuck.rb --silent ../$(2) $(3)
clojure_RUNSTEP = lein with-profile +$(1) trampoline run $(3)
coffee_RUNSTEP =  coffee ../$(2) $(3)
cpp_RUNSTEP =     ../$(2) $(3)
crystal_RUNSTEP = ../$(2) $(3)
cs_RUNSTEP =      mono ../$(2) --raw $(3)
elisp_RUNSTEP =   emacs -Q --batch --load ../$(2) $(3)
elixir_RUNSTEP =  mix $(notdir $(basename $(2))) $(3)
erlang_RUNSTEP =  ../$(2) $(3)
es6_RUNSTEP =     node ../$(2) $(3)
factor_RUNSTEP =  factor ../$(2) $(3)
forth_RUNSTEP =   gforth ../$(2) $(3)
fsharp_RUNSTEP =  mono ../$(2) --raw $(3)
go_RUNSTEP =      ../$(2) $(3)
groovy_RUNSTEP =  groovy ../$(2) $(3)
# needs TERM=dumb to work with readline
guile_RUNSTEP =   guile --no-auto-compile -L ../guile ../$(2) $(3)
haskell_RUNSTEP = ../$(2) $(3)
haxe_RUNSTEP =    python3 ../$(2) $(3)
haxe_RUNSTEP =    $(haxe_RUNSTEP_$(HAXE_MODE))
io_RUNSTEP =      io ../$(2) $(3)
java_RUNSTEP =    mvn -quiet exec:java -Dexec.mainClass="mal.$($(1))" $(if $(3), -Dexec.args="$(3)",)
julia_RUNSTEP =   ../$(2) $(3)
js_RUNSTEP =      node ../$(2) $(3)
kotlin_RUNSTEP =  java -jar ../$(2) $(3)
lua_RUNSTEP =     ../$(2) $(3)
make_RUNSTEP =    make -f ../$(2) $(3)
mal_RUNSTEP =     $(call $(MAL_IMPL)_RUNSTEP,stepA,$(call $(MAL_IMPL)_STEP_TO_PROG,stepA),../$(2),")  #"
ocaml_RUNSTEP =   ../$(2) $(3)
matlab_RUNSTEP =  $(matlab_cmd) "$($(1))($(call matlab_args,$(3)));quit;"
miniMAL_RUNSTEP = miniMAL ../$(2) $(3)
nim_RUNSTEP =     ../$(2) $(3)
objc_RUNSTEP =    ../$(2) $(3)
objpascal_RUNSTEP = ../$(2) $(3)
perl_RUNSTEP =    perl ../$(2) $(3)
php_RUNSTEP =     php ../$(2) $(3)
ps_RUNSTEP =      gs -q -I./ -dNODISPLAY -- ../$(2) $(3)
python_RUNSTEP =  $(PYTHON) ../$(2) $(3)
r_RUNSTEP =       Rscript ../$(2) $(3)
racket_RUNSTEP =  ../$(2) $(3)
rpython_RUNSTEP = ../$(2) $(3)
ruby_RUNSTEP =    ruby ../$(2) $(3)
rust_RUNSTEP =    ../$(2) $(3)
scala_RUNSTEP =   sbt 'run-main $($(1))$(if $(3), $(3),)'
swift_RUNSTEP =   ../$(2) $(3)
swift3_RUNSTEP =  ../$(2) $(3)
tcl_RUNSTEP =     tclsh ../$(2) --raw $(3)
vb_RUNSTEP =      mono ../$(2) --raw $(3)
vimscript_RUNSTEP = ./run_vimscript.sh ../$(2) $(3)


=======
>>>>>>> a3a6f680
# DOCKERIZE utility functions
lc = $(subst A,a,$(subst B,b,$(subst C,c,$(subst D,d,$(subst E,e,$(subst F,f,$(subst G,g,$(subst H,h,$(subst I,i,$(subst J,j,$(subst K,k,$(subst L,l,$(subst M,m,$(subst N,n,$(subst O,o,$(subst P,p,$(subst Q,q,$(subst R,r,$(subst S,s,$(subst T,t,$(subst U,u,$(subst V,v,$(subst W,w,$(subst X,x,$(subst Y,y,$(subst Z,z,$1))))))))))))))))))))))))))
impl_to_image = kanaka/mal-test-$(call lc,$(1))

actual_impl = $(if $(filter mal,$(1)),$(MAL_IMPL),$(1))

# Takes impl
# Returns nothing if DOCKERIZE is not set, otherwise returns the
# docker prefix necessary to run make within the docker environment
# for this impl
get_build_prefix = $(if $(strip $(DOCKERIZE)),docker run -it --rm -u $(shell id -u) -v $(dir $(abspath $(lastword $(MAKEFILE_LIST)))):/mal -w /mal/$(1) $(if $(filter factor,$(1)),-e FACTOR_ROOTS=$(FACTOR_ROOTS),) $(call impl_to_image,$(1)) ,)

# Takes impl and step arguments
# Returns a command prefix (docker command and environment variables)
# necessary to launch the given impl and step
get_run_prefix = $(strip $(if $(strip $(DOCKERIZE)),\
    docker run -e STEP=$($2) \
    -it --rm -u $(shell id -u) \
    -v $(dir $(abspath $(lastword $(MAKEFILE_LIST)))):/mal \
    -w /mal/$(call actual_impl,$(1)) \
    $(if $(filter haxe,$(1)),-e HAXE_MODE=$(HAXE_MODE),) \
    $(if $(filter factor,$(1)),-e FACTOR_ROOTS=$(FACTOR_ROOTS),) \
    $(foreach env,$(3),-e $(env)) \
    $(call impl_to_image,$(call actual_impl,$(1))) \
    ,\
    env STEP=$($2) \
    $(if $(filter haxe,$(1)),HAXE_MODE=$(HAXE_MODE),) \
    $(if $(filter factor,$(1)),FACTOR_ROOTS=$(FACTOR_ROOTS),) \
    $(3)))

# Takes impl and step
# Returns the runtest command prefix (with runtest options) for testing the given step
get_runtest_cmd = $(call get_run_prefix,$(1),$(2),$(if $(filter cs fsharp tcl vb,$(1)),RAW=1,)) \
		    ../runtest.py $(opt_DEFERRABLE) $(opt_OPTIONAL) $(call $(1)_TEST_OPTS) $(TEST_OPTS)

# Takes impl and step
# Returns the runtest command prefix (with runtest options) for testing the given step
get_argvtest_cmd = $(call get_run_prefix,$(1),$(2)) ../run_argv_test.sh

vimscript_TEST_OPTS = --test-timeout 30
ifeq ($(MAL_IMPL),vimscript)
mal_TEST_OPTS = --start-timeout 60 --test-timeout 180
endif

# Derived lists
STEPS = $(sort $(filter step%,$(.VARIABLES)))
DO_IMPLS = $(filter-out $(SKIP_IMPLS),$(IMPLS))
IMPL_TESTS = $(foreach impl,$(DO_IMPLS),test^$(impl))
STEP_TESTS = $(foreach step,$(STEPS),test^$(step))
ALL_TESTS = $(filter-out $(test_EXCLUDES),\
              $(strip $(sort \
                $(foreach impl,$(DO_IMPLS),\
                  $(foreach step,$(STEPS),test^$(impl)^$(step))))))

DOCKER_BUILD = $(foreach impl,$(DO_IMPLS),docker-build^$(impl))

IMPL_PERF = $(foreach impl,$(filter-out $(perf_EXCLUDES),$(DO_IMPLS)),perf^$(impl))

IMPL_REPL = $(foreach impl,$(DO_IMPLS),repl^$(impl))
ALL_REPL = $(strip $(sort \
             $(foreach impl,$(DO_IMPLS),\
               $(foreach step,$(STEPS),repl^$(impl)^$(step)))))

#
# Build rules
#

# Build a program in an implementation directory
# Make sure we always try and build first because the dependencies are
# encoded in the implementation Makefile not here
.PHONY: $(foreach i,$(DO_IMPLS),$(foreach s,$(STEPS),$(call $(i)_STEP_TO_PROG,$(s))))
$(foreach i,$(DO_IMPLS),$(foreach s,$(STEPS),$(call $(i)_STEP_TO_PROG,$(s)))):
	$(foreach impl,$(word 1,$(subst /, ,$(@))),\
	  $(if $(DOCKERIZE), \
	    $(call get_build_prefix,$(impl))$(MAKE) $(patsubst $(impl)/%,%,$(@)), \
	    $(MAKE) -C $(impl) $(subst $(impl)/,,$(@))))

# Allow IMPL, and IMPL^STEP
.SECONDEXPANSION:
$(DO_IMPLS): $$(foreach s,$$(STEPS),$$(call $$(@)_STEP_TO_PROG,$$(s)))

.SECONDEXPANSION:
$(foreach i,$(DO_IMPLS),$(foreach s,$(STEPS),$(i)^$(s))): $$(call $$(word 1,$$(subst ^, ,$$(@)))_STEP_TO_PROG,$$(word 2,$$(subst ^, ,$$(@))))


#
# Test rules
#

.SECONDEXPANSION:
$(ALL_TESTS): $$(call $$(word 2,$$(subst ^, ,$$(@)))_STEP_TO_PROG,$$(word 3,$$(subst ^, ,$$(@))))
	@$(foreach impl,$(word 2,$(subst ^, ,$(@))),\
	  $(foreach step,$(word 3,$(subst ^, ,$(@))),\
	    cd $(if $(filter mal,$(impl)),$(MAL_IMPL),$(impl)) && \
	    $(foreach test,$(call STEP_TEST_FILES,$(impl),$(step)),\
	      echo '----------------------------------------------' && \
	      echo 'Testing $@; step file: $+, test file: $(test)' && \
	      echo 'Running: $(call get_runtest_cmd,$(impl),$(step)) ../$(test) -- ../$(impl)/run' && \
	      $(call get_runtest_cmd,$(impl),$(step)) ../$(test) -- ../$(impl)/run && \
	      $(if $(filter tests/step6_file.mal,$(test)),\
	        echo '----------------------------------------------' && \
	        echo 'Testing ARGV of $@; step file: $+' && \
	        echo 'Running: $(call get_argvtest_cmd,$(impl),$(step)) ../$(impl)/run ' && \
	        $(call get_argvtest_cmd,$(impl),$(step)) ../$(impl)/run  && ,\
		true && ))\
	    true))

# Allow test, tests, test^STEP, test^IMPL, and test^IMPL^STEP
test: $(ALL_TESTS)
tests: $(ALL_TESTS)

.SECONDEXPANSION:
$(IMPL_TESTS): $$(filter $$@^%,$$(ALL_TESTS))

.SECONDEXPANSION:
$(STEP_TESTS): $$(foreach step,$$(subst test^,,$$@),$$(filter %^$$(step),$$(ALL_TESTS)))


#
# Dist rules
#

dist: $(IMPL_DIST)

.SECONDEXPANSION:
$(IMPL_DIST):
	@echo "----------------------------------------------"; \
	$(foreach impl,$(word 2,$(subst ^, ,$(@))),\
	  echo "Running: make -C $(impl) dist"; \
	  $(MAKE) --no-print-directory -C $(impl) dist)


#
# Docker build rules
#

docker-build: $(DOCKER_BUILD)

.SECONDEXPANSION:
$(DOCKER_BUILD):
	echo "----------------------------------------------"; \
	$(foreach impl,$(word 2,$(subst ^, ,$(@))),\
	  echo "Running: docker build -t $(call impl_to_image,$(impl)) .:"; \
	  cd $(impl) && docker build -t $(call impl_to_image,$(impl)) .)


#
# Performance test rules
#

perf: $(IMPL_PERF)

.SECONDEXPANSION:
$(IMPL_PERF):
	@echo "----------------------------------------------"; \
	$(foreach impl,$(word 2,$(subst ^, ,$(@))),\
	  cd $(if $(filter mal,$(impl)),$(MAL_IMPL),$(impl)); \
	  echo "Performance test for $(impl):"; \
	  echo 'Running: $(call get_run_prefix,$(impl),stepA) ../$(impl)/run ../tests/perf1.mal'; \
	  $(call get_run_prefix,$(impl),stepA) ../$(impl)/run ../tests/perf1.mal; \
	  echo 'Running: $(call get_run_prefix,$(impl),stepA) ../$(impl)/run ../tests/perf2.mal'; \
	  $(call get_run_prefix,$(impl),stepA) ../$(impl)/run ../tests/perf2.mal; \
	  echo 'Running: $(call get_run_prefix,$(impl),stepA) ../$(impl)/run ../tests/perf3.mal'; \
	  $(call get_run_prefix,$(impl),stepA) ../$(impl)/run ../tests/perf3.mal)


#
# REPL invocation rules
#

.SECONDEXPANSION:
$(ALL_REPL): $$(call $$(word 2,$$(subst ^, ,$$(@)))_STEP_TO_PROG,$$(word 3,$$(subst ^, ,$$(@))))
	@$(foreach impl,$(word 2,$(subst ^, ,$(@))),\
	  $(foreach step,$(word 3,$(subst ^, ,$(@))),\
	    cd $(if $(filter mal,$(impl)),$(MAL_IMPL),$(impl)); \
	    echo 'REPL implementation $(impl), step file: $+'; \
	    echo 'Running: $(call get_run_prefix,$(impl),$(step)) ../$(impl)/run'; \
	    $(call get_run_prefix,$(impl),$(step)) ../$(impl)/run;))

# Allow repl^IMPL^STEP and repl^IMPL (which starts REPL of stepA)
.SECONDEXPANSION:
$(IMPL_REPL): $$@^stepA

#
# Utility functions
#
.SECONDEXPANSION:
print-%:
	@echo "$($(*))"

#
# Recursive rules (call make FOO in each subdirectory)
#

define recur_template
.PHONY: $(1)
$(1): $(2)
.SECONDEXPANSION:
$(2):
	@echo "----------------------------------------------"; \
	$$(foreach impl,$$(word 2,$$(subst ^, ,$$(@))),\
	  $$(if $$(DOCKERIZE), \
	    echo "Running: $$(call get_build_prefix,$$(impl))$$(MAKE) --no-print-directory $(1)"; \
	    $$(call get_build_prefix,$$(impl))$$(MAKE) --no-print-directory $(1), \
	    echo "Running: $$(MAKE) --no-print-directory -C $$(impl) $(1)"; \
	    $$(MAKE) --no-print-directory -C $$(impl) $(1)))
endef

recur_impls_ = $(filter-out $(foreach impl,$($(1)_EXCLUDES),$(1)^$(impl)),$(foreach impl,$(IMPLS),$(1)^$(impl)))

# recursive clean
$(eval $(call recur_template,clean,$(call recur_impls_,clean)))

# recursive stats
$(eval $(call recur_template,stats,$(call recur_impls_,stats)))
$(eval $(call recur_template,stats-lisp,$(call recur_impls_,stats-lisp)))

# recursive dist
$(eval $(call recur_template,dist,$(call recur_impls_,dist)))<|MERGE_RESOLUTION|>--- conflicted
+++ resolved
@@ -146,12 +146,8 @@
 bash_STEP_TO_PROG =    bash/$($(1)).sh
 c_STEP_TO_PROG =       c/$($(1))
 d_STEP_TO_PROG =       d/$($(1))
-<<<<<<< HEAD
 chuck_STEP_TO_PROG =   chuck/$($(1)).ck
-clojure_STEP_TO_PROG = clojure/src/$($(1)).clj
-=======
 clojure_STEP_TO_PROG = clojure/target/$($(1)).jar
->>>>>>> a3a6f680
 coffee_STEP_TO_PROG =  coffee/$($(1)).coffee
 cpp_STEP_TO_PROG =     cpp/$($(1))
 crystal_STEP_TO_PROG = crystal/$($(1))
@@ -209,69 +205,6 @@
 SPACE = $(noop) $(noop)
 export FACTOR_ROOTS := .
 
-<<<<<<< HEAD
-# Macro for running a step:
-#   $(1): step (e.g. "stepA")
-#   $(2): program for step (e.g. result of *_STEP_TO_PROG
-#   $(3): program arguments
-ada_RUNSTEP =     ../$(2) $(3)
-awk_RUNSTEP =     awk -O -f ../$(2) $(3)
-bash_RUNSTEP =    bash ../$(2) $(3)
-c_RUNSTEP =       ../$(2) $(3)
-d_RUNSTEP =       ../$(2) $(3)
-chuck_RUNSTEP =   ./run_chuck.rb --silent ../$(2) $(3)
-clojure_RUNSTEP = lein with-profile +$(1) trampoline run $(3)
-coffee_RUNSTEP =  coffee ../$(2) $(3)
-cpp_RUNSTEP =     ../$(2) $(3)
-crystal_RUNSTEP = ../$(2) $(3)
-cs_RUNSTEP =      mono ../$(2) --raw $(3)
-elisp_RUNSTEP =   emacs -Q --batch --load ../$(2) $(3)
-elixir_RUNSTEP =  mix $(notdir $(basename $(2))) $(3)
-erlang_RUNSTEP =  ../$(2) $(3)
-es6_RUNSTEP =     node ../$(2) $(3)
-factor_RUNSTEP =  factor ../$(2) $(3)
-forth_RUNSTEP =   gforth ../$(2) $(3)
-fsharp_RUNSTEP =  mono ../$(2) --raw $(3)
-go_RUNSTEP =      ../$(2) $(3)
-groovy_RUNSTEP =  groovy ../$(2) $(3)
-# needs TERM=dumb to work with readline
-guile_RUNSTEP =   guile --no-auto-compile -L ../guile ../$(2) $(3)
-haskell_RUNSTEP = ../$(2) $(3)
-haxe_RUNSTEP =    python3 ../$(2) $(3)
-haxe_RUNSTEP =    $(haxe_RUNSTEP_$(HAXE_MODE))
-io_RUNSTEP =      io ../$(2) $(3)
-java_RUNSTEP =    mvn -quiet exec:java -Dexec.mainClass="mal.$($(1))" $(if $(3), -Dexec.args="$(3)",)
-julia_RUNSTEP =   ../$(2) $(3)
-js_RUNSTEP =      node ../$(2) $(3)
-kotlin_RUNSTEP =  java -jar ../$(2) $(3)
-lua_RUNSTEP =     ../$(2) $(3)
-make_RUNSTEP =    make -f ../$(2) $(3)
-mal_RUNSTEP =     $(call $(MAL_IMPL)_RUNSTEP,stepA,$(call $(MAL_IMPL)_STEP_TO_PROG,stepA),../$(2),")  #"
-ocaml_RUNSTEP =   ../$(2) $(3)
-matlab_RUNSTEP =  $(matlab_cmd) "$($(1))($(call matlab_args,$(3)));quit;"
-miniMAL_RUNSTEP = miniMAL ../$(2) $(3)
-nim_RUNSTEP =     ../$(2) $(3)
-objc_RUNSTEP =    ../$(2) $(3)
-objpascal_RUNSTEP = ../$(2) $(3)
-perl_RUNSTEP =    perl ../$(2) $(3)
-php_RUNSTEP =     php ../$(2) $(3)
-ps_RUNSTEP =      gs -q -I./ -dNODISPLAY -- ../$(2) $(3)
-python_RUNSTEP =  $(PYTHON) ../$(2) $(3)
-r_RUNSTEP =       Rscript ../$(2) $(3)
-racket_RUNSTEP =  ../$(2) $(3)
-rpython_RUNSTEP = ../$(2) $(3)
-ruby_RUNSTEP =    ruby ../$(2) $(3)
-rust_RUNSTEP =    ../$(2) $(3)
-scala_RUNSTEP =   sbt 'run-main $($(1))$(if $(3), $(3),)'
-swift_RUNSTEP =   ../$(2) $(3)
-swift3_RUNSTEP =  ../$(2) $(3)
-tcl_RUNSTEP =     tclsh ../$(2) --raw $(3)
-vb_RUNSTEP =      mono ../$(2) --raw $(3)
-vimscript_RUNSTEP = ./run_vimscript.sh ../$(2) $(3)
-
-
-=======
->>>>>>> a3a6f680
 # DOCKERIZE utility functions
 lc = $(subst A,a,$(subst B,b,$(subst C,c,$(subst D,d,$(subst E,e,$(subst F,f,$(subst G,g,$(subst H,h,$(subst I,i,$(subst J,j,$(subst K,k,$(subst L,l,$(subst M,m,$(subst N,n,$(subst O,o,$(subst P,p,$(subst Q,q,$(subst R,r,$(subst S,s,$(subst T,t,$(subst U,u,$(subst V,v,$(subst W,w,$(subst X,x,$(subst Y,y,$(subst Z,z,$1))))))))))))))))))))))))))
 impl_to_image = kanaka/mal-test-$(call lc,$(1))
